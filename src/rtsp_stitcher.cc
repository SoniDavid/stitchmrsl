<<<<<<< HEAD
// rtsp_stitcher_buffered.cpp
#include "stitching.hh"
=======
// rtsp_stitcher.cc - Two-Phase Synchronized RTSP Stitching System
#include "synchronized_capture.hh"
#include "frame_synchronizer.hh"
#include "cuda_stitching.hh"
>>>>>>> f471a45f
#include <opencv2/opencv.hpp>
#include <iostream>
#include <filesystem>
#include <fstream>
#include <csignal>
#include <atomic>
#include <chrono>
#include <thread>
<<<<<<< HEAD
#include <filesystem>
#include <iostream>
#include <mutex>
#include <queue>
#include <condition_variable>
#include <chrono>
#include <map>
#include <deque>

using namespace std;
using namespace std::chrono;
namespace fs = std::filesystem;

atomic<bool> stop_requested(false);
atomic<bool> cameras_stopped(false);
mutex cout_mutex;

void signal_handler(int signal) {
    if (signal == SIGINT) {
        stop_requested = true;
        cout << "\n[INFO] Ctrl+C received. Stopping capture and processing remaining frames...\n";
    }
}

void safe_cout(const string& message) {
    lock_guard<mutex> lock(cout_mutex);
    cout << message << endl;
}

// Structure to hold a frame with timestamp and sequence number
struct TimestampedFrame {
    cv::Mat frame;
    steady_clock::time_point timestamp;
    int camera_id;
    int sequence_number;
    
    TimestampedFrame() = default;
    TimestampedFrame(const cv::Mat& f, steady_clock::time_point t, int id, int seq) 
        : frame(f.clone()), timestamp(t), camera_id(id), sequence_number(seq) {}
};

// Thread-safe synchronized frame buffer
class SynchronizedFrameBuffer {
public:
    struct FrameSet {
        vector<TimestampedFrame> frames;
        steady_clock::time_point reference_time;
        bool complete;
        
        FrameSet() : complete(false) {
            frames.resize(3);
        }
    };
    
private:
    deque<FrameSet> complete_sets;
    map<int, deque<TimestampedFrame>> camera_buffers;
    mutex buffer_mutex;
    condition_variable buffer_cv;
    
    steady_clock::time_point sync_start_time;
    steady_clock::time_point latest_camera_start;
    map<int, steady_clock::time_point> camera_start_times;
    
    static const int MAX_BUFFER_SIZE = 200; // Increased buffer size
    static const int SYNC_TOLERANCE_MS = 50; // 50ms tolerance for frame synchronization
    
    void tryCreateFrameSets() {
        // Simple synchronization: just check if all cameras have frames
        while (true) {
            bool can_create_set = true;
            
            // Check if all cameras have at least one frame
            for (int cam = 0; cam < 3; cam++) {
                if (camera_buffers[cam].empty()) {
                    can_create_set = false;
                    break;
                }
            }
            
            if (!can_create_set) break;
            
            // Find the earliest timestamp among the first frames
            steady_clock::time_point ref_time = steady_clock::time_point::max();
            for (int cam = 0; cam < 3; cam++) {
                auto frame_time = camera_buffers[cam].front().timestamp;
                if (frame_time < ref_time) {
                    ref_time = frame_time;
                }
            }
            
            // Create frame set with frames closest to reference time
            FrameSet frame_set;
            frame_set.reference_time = ref_time;
            vector<int> selected_indices(3, 0);
            
            for (int cam = 0; cam < 3; cam++) {
                int best_idx = 0;
                auto best_diff = abs(duration_cast<milliseconds>(
                    camera_buffers[cam][0].timestamp - ref_time).count());
                
                // Look for the best matching frame within a reasonable window
                int search_limit = min(5, static_cast<int>(camera_buffers[cam].size()));
                for (int i = 1; i < search_limit; i++) {
                    auto diff = abs(duration_cast<milliseconds>(
                        camera_buffers[cam][i].timestamp - ref_time).count());
                    if (diff < best_diff) {
                        best_diff = diff;
                        best_idx = i;
                    }
                }
                
                selected_indices[cam] = best_idx;
                frame_set.frames[cam] = camera_buffers[cam][best_idx];
            }
            
            // Always add the frame set (remove strict synchronization requirement)
            frame_set.complete = true;
            complete_sets.push_back(frame_set);
            
            // Remove the oldest frame from each camera buffer
            for (int cam = 0; cam < 3; cam++) {
                if (!camera_buffers[cam].empty()) {
                    camera_buffers[cam].pop_front();
                }
            }
            
            // Limit complete sets buffer size
            if (complete_sets.size() > static_cast<size_t>(MAX_BUFFER_SIZE)) {
                complete_sets.pop_front();
            }
        }
    }
    
public:
    SynchronizedFrameBuffer() {
        for (int i = 0; i < 3; i++) {
            camera_buffers[i] = deque<TimestampedFrame>();
=======
#include <iomanip>

namespace fs = std::filesystem;

// Global variables for signal handling
std::atomic<bool> g_stop_requested{false};
std::unique_ptr<SynchronizedCapture> g_capture_system;

void signal_handler(int signal) {
    if (signal == SIGINT) {
        std::cout << "\n[INFO] Ctrl+C received. Stopping capture..." << std::endl;
        g_stop_requested = true;
        if (g_capture_system) {
            g_capture_system->StopCapture();
        }
    }
}

void print_usage(const char* program_name) {
    std::cout << "Usage: " << program_name << " <mode> [options]" << std::endl;
    std::cout << std::endl;
    std::cout << "Modes:" << std::endl;
    std::cout << "  capture <rtsp1> <rtsp2> <rtsp3> [output_dir]" << std::endl;
    std::cout << "    - Capture synchronized frames from 3 RTSP streams" << std::endl;
    std::cout << "    - Default output_dir: ./output" << std::endl;
    std::cout << std::endl;
    std::cout << "  process <metadata_dir> [output_video]" << std::endl;
    std::cout << "    - Process captured frames into panorama video" << std::endl;
    std::cout << "    - Default output_video: ./panorama_result.mp4" << std::endl;
    std::cout << std::endl;
    std::cout << "  full <rtsp1> <rtsp2> <rtsp3> [output_dir] [output_video]" << std::endl;
    std::cout << "    - Full pipeline: capture then process" << std::endl;
    std::cout << std::endl;
    std::cout << "Examples:" << std::endl;
    std::cout << "  " << program_name << " capture rtsp://192.168.1.10/stream rtsp://192.168.1.11/stream rtsp://192.168.1.12/stream" << std::endl;
    std::cout << "  " << program_name << " process ./output" << std::endl;
    std::cout << "  " << program_name << " full rtsp://cam1 rtsp://cam2 rtsp://cam3 ./data ./result.mp4" << std::endl;
}

bool load_metadata_files(const std::string& metadata_dir, 
                        std::vector<std::vector<FrameMetadata>>& camera_metadata) {
    
    std::vector<std::string> camera_names = {"cam1", "cam2", "cam3"};
    camera_metadata.resize(3);
    
    for (int i = 0; i < 3; ++i) {
        std::string metadata_file = metadata_dir + "/metadata/" + camera_names[i] + "_metadata.json";
        
        std::ifstream file(metadata_file);
        if (!file.is_open()) {
            std::cerr << "[ERROR] Failed to open metadata file: " << metadata_file << std::endl;
            return false;
>>>>>>> f471a45f
        }
    }
    
    void setCameraStartTime(int camera_id, steady_clock::time_point start_time) {
        lock_guard<mutex> lock(buffer_mutex);
        camera_start_times[camera_id] = start_time;
        
<<<<<<< HEAD
        // Update latest start time
        if (start_time > latest_camera_start) {
            latest_camera_start = start_time;
        }
        
        // If all cameras have reported their start times, set sync start
        if (camera_start_times.size() == 3) {
            sync_start_time = latest_camera_start + chrono::milliseconds(100); // Small buffer
=======
        nlohmann::json metadata_json;
        file >> metadata_json;
        
        camera_metadata[i].clear();
        for (const auto& item : metadata_json) {
            camera_metadata[i].push_back(FrameMetadata::from_json(item));
>>>>>>> f471a45f
        }
        
        std::cout << "[INFO] Loaded " << camera_metadata[i].size() 
                  << " frame metadata entries for " << camera_names[i] << std::endl;
    }
    
<<<<<<< HEAD
    void addFrame(const TimestampedFrame& frame) {
        lock_guard<mutex> lock(buffer_mutex);
        
        // Add frame to buffer (remove sync start time restriction)
        camera_buffers[frame.camera_id].push_back(frame);
        
        // Limit individual camera buffer size
        if (camera_buffers[frame.camera_id].size() > static_cast<size_t>(MAX_BUFFER_SIZE)) {
            camera_buffers[frame.camera_id].pop_front();
        }
        
        // Try to create frame sets whenever we add a frame
        tryCreateFrameSets();
        
        buffer_cv.notify_one();
    }
    
    bool getFrameSet(FrameSet& frame_set, int timeout_ms = 1000) {
        unique_lock<mutex> lock(buffer_mutex);
        
        if (buffer_cv.wait_for(lock, chrono::milliseconds(timeout_ms), 
                              [this] { return !complete_sets.empty() || (stop_requested && cameras_stopped); })) {
            if (!complete_sets.empty()) {
                frame_set = complete_sets.front();
                complete_sets.pop_front();
                return true;
            }
        }
        return false;
    }
    
    size_t getQueueSize() {
        lock_guard<mutex> lock(buffer_mutex);
        return complete_sets.size();
    }
    
    size_t getTotalBufferedFrames() {
        lock_guard<mutex> lock(buffer_mutex);
        size_t total = complete_sets.size();
        for (const auto& buffer : camera_buffers) {
            total += buffer.second.size();
        }
        return total;
    }
    
    bool hasFrames() {
        lock_guard<mutex> lock(buffer_mutex);
        if (!complete_sets.empty()) return true;
        
        for (const auto& buffer : camera_buffers) {
            if (!buffer.second.empty()) return true;
        }
        return false;
    }
    
    void clear() {
        lock_guard<mutex> lock(buffer_mutex);
        complete_sets.clear();
        for (auto& buffer : camera_buffers) {
            buffer.second.clear();
        }
    }
    
    void finalizeProcessing() {
        lock_guard<mutex> lock(buffer_mutex);
        // Try to create final frame sets from remaining frames
        tryCreateFrameSets();
        buffer_cv.notify_all();
    }
};

// Camera capture class
class CameraCapture {
private:
    cv::VideoCapture cap;
    int camera_id;
    string rtsp_url;
    SynchronizedFrameBuffer& frame_buffer;
    thread capture_thread;
    steady_clock::time_point start_time;
    atomic<bool> is_running;
    int sequence_counter;
    cv::VideoWriter raw_video_writer;
    bool raw_writer_initialized;
    
    void captureLoop() {
        safe_cout("[CAM " + to_string(camera_id) + "] Starting capture from: " + rtsp_url);
        
        if (!cap.open(rtsp_url)) {
            safe_cout("[CAM " + to_string(camera_id) + "] Failed to open RTSP stream");
            return;
        }
        
        // Set minimal buffer to reduce latency
        cap.set(cv::CAP_PROP_BUFFERSIZE, 1);
        
        double fps = cap.get(cv::CAP_PROP_FPS);
        if (fps <= 0) fps = 15.0;
        
        int width = static_cast<int>(cap.get(cv::CAP_PROP_FRAME_WIDTH));
        int height = static_cast<int>(cap.get(cv::CAP_PROP_FRAME_HEIGHT));
        
        safe_cout("[CAM " + to_string(camera_id) + "] Properties: " + 
                  to_string(width) + "x" + to_string(height) + " @ " + 
                  to_string(fps) + " FPS");
        
        // Record actual start time
        start_time = steady_clock::now();
        frame_buffer.setCameraStartTime(camera_id, start_time);
        
        sequence_counter = 0;
        int frame_count = 0;
        
        while (!stop_requested && is_running.load()) {
            cv::Mat frame;
            if (!cap.read(frame) || frame.empty()) {
                safe_cout("[CAM " + to_string(camera_id) + "] Failed to read frame or stream ended");
                break;
            }
            
            // Initialize raw video writer on first frame
            if (!raw_writer_initialized && !frame.empty()) {
                string raw_output_path = "output/camera_" + to_string(camera_id) + "_raw.mp4";
                cv::Size frame_size = frame.size();
                
                // Try multiple codecs for raw footage
                vector<pair<int, string>> codecs = {
                    {cv::VideoWriter::fourcc('m', 'p', '4', 'v'), "MP4V"},
                    {cv::VideoWriter::fourcc('X', 'V', 'I', 'D'), "XVID"},
                    {cv::VideoWriter::fourcc('H', '2', '6', '4'), "H264"},
                    {cv::VideoWriter::fourcc('M', 'J', 'P', 'G'), "MJPG"}
                };
                
                for (const auto& codec : codecs) {
                    raw_video_writer.open(raw_output_path, codec.first, fps, frame_size);
                    if (raw_video_writer.isOpened()) {
                        safe_cout("[CAM " + to_string(camera_id) + "] Raw video writer initialized with codec: " + codec.second);
                        raw_writer_initialized = true;
                        break;
                    }
                }
                
                if (!raw_writer_initialized) {
                    safe_cout("[CAM " + to_string(camera_id) + "] WARNING: Could not initialize raw video writer");
                }
            }
            
            // Save raw frame to video
            if (raw_writer_initialized) {
                raw_video_writer.write(frame);
            }
            
            auto timestamp = steady_clock::now();
            frame_buffer.addFrame(TimestampedFrame(frame, timestamp, camera_id, sequence_counter++));
            frame_count++;
            
            // Progress update every 5 seconds
            if (frame_count % (static_cast<int>(fps) * 5) == 0) {
                auto elapsed = duration_cast<seconds>(timestamp - start_time).count();
                safe_cout("[CAM " + to_string(camera_id) + "] Captured " + 
                          to_string(frame_count) + " frames (" + to_string(elapsed) + "s)");
            }
        }
        
        cap.release();
        if (raw_writer_initialized) {
            raw_video_writer.release();
=======
    return true;
}

bool create_panorama_video(const std::vector<SyncedFrameTriplet>& synchronized_frames,
                          const std::string& output_video_path) {
    
    if (synchronized_frames.empty()) {
        std::cerr << "[ERROR] No synchronized frames found" << std::endl;
        return false;
    }
    
    std::cout << "[INFO] Creating panorama video with " << synchronized_frames.size() 
              << " synchronized frames..." << std::endl;
    
    // Initialize CUDA stitching pipeline
    CUDAStitchingPipeline cuda_pipeline;
    
    // Estimate input size from first frame
    cv::Mat sample_frame = cv::imread(synchronized_frames[0].cam1_path);
    if (sample_frame.empty()) {
        std::cerr << "[ERROR] Failed to load sample frame: " << synchronized_frames[0].cam1_path << std::endl;
        return false;
    }
    
    cv::Size input_size = sample_frame.size();
    std::cout << "[INFO] Input frame size: " << input_size << std::endl;
    
    // Initialize CUDA pipeline
    if (!cuda_pipeline.Initialize(input_size)) {
        std::cerr << "[ERROR] Failed to initialize CUDA pipeline" << std::endl;
        return false;
    }
    
    // Set feathering blend mode by default for better overlap handling
    cuda_pipeline.SetBlendingMode(2); // 0=max, 1=average, 2=feathering
    cuda_pipeline.SetFeatheringRadius(50); // 50 pixel feathering radius
    
    // Load calibration data
    if (!cuda_pipeline.LoadCalibration("intrinsic.json", "extrinsic.json")) {
        std::cerr << "[ERROR] Failed to load calibration data" << std::endl;
        return false;
    }
    
    // Process first frame to get output size and rectified frames
    cv::Mat first_panorama = cuda_pipeline.ProcessFrameTriplet(
        synchronized_frames[0].cam1_path,
        synchronized_frames[0].cam2_path,
        synchronized_frames[0].cam3_path
    );
    
    if (first_panorama.empty()) {
        std::cerr << "[ERROR] Failed to process first frame" << std::endl;
        return false;
    }
    
    // Get first rectified frames to determine their size
    std::vector<cv::Mat> first_rectified = cuda_pipeline.GetRectifiedFrames(
        synchronized_frames[0].cam1_path,
        synchronized_frames[0].cam2_path,
        synchronized_frames[0].cam3_path
    );
    
    if (first_rectified[0].empty()) {
        std::cerr << "[ERROR] Failed to get rectified frames" << std::endl;
        return false;
    }
    
    cv::Size output_size = first_panorama.size();
    cv::Size rectified_size = first_rectified[0].size();
    std::cout << "[INFO] Output panorama size: " << output_size << std::endl;
    std::cout << "[INFO] Rectified frame size: " << rectified_size << std::endl;
    
    // Initialize video writers
    double fps = 24.0; // Target FPS
    int fourcc = cv::VideoWriter::fourcc('m', 'p', '4', 'v');
    
    // Panorama video writer
    cv::VideoWriter panorama_writer(output_video_path, fourcc, fps, output_size);
    if (!panorama_writer.isOpened()) {
        std::cerr << "[ERROR] Failed to open panorama video writer: " << output_video_path << std::endl;
        return false;
    }
    
    // Individual rectified video writers
    std::vector<cv::VideoWriter> rectified_writers(3);
    std::vector<std::string> camera_names = {"cam1", "cam2", "cam3"};
    
    for (int i = 0; i < 3; ++i) {
        // Create output path for each camera's rectified video
        std::string rectified_path = output_video_path;
        size_t dot_pos = rectified_path.find_last_of('.');
        if (dot_pos != std::string::npos) {
            rectified_path = rectified_path.substr(0, dot_pos) + "_" + camera_names[i] + "_rectified" + rectified_path.substr(dot_pos);
        } else {
            rectified_path += "_" + camera_names[i] + "_rectified.mp4";
        }
        
        rectified_writers[i].open(rectified_path, fourcc, fps, rectified_size);
        if (!rectified_writers[i].isOpened()) {
            std::cerr << "[ERROR] Failed to open rectified video writer for " << camera_names[i] << ": " << rectified_path << std::endl;
            return false;
        }
        
        std::cout << "[INFO] Rectified video writer initialized for " << camera_names[i] << ": " << rectified_path << std::endl;
    }
    
    std::cout << "[INFO] Video writers initialized" << std::endl;
    
    // Write first frames
    panorama_writer.write(first_panorama);
    for (int i = 0; i < 3; ++i) {
        rectified_writers[i].write(first_rectified[i]);
    }
    
    // Process remaining frames
    auto process_start = std::chrono::steady_clock::now();
    size_t processed_frames = 1;
    
    for (size_t i = 1; i < synchronized_frames.size(); ++i) {
        if (g_stop_requested) {
            std::cout << "[INFO] Processing interrupted by user" << std::endl;
            break;
        }
        
        auto frame_start = std::chrono::steady_clock::now();
        
        // Process panorama
        cv::Mat panorama = cuda_pipeline.ProcessFrameTriplet(
            synchronized_frames[i].cam1_path,
            synchronized_frames[i].cam2_path,
            synchronized_frames[i].cam3_path
        );
    
        if (panorama.empty()) {
            std::cerr << "[WARNING] Failed to process panorama frame " << i << ", skipping..." << std::endl;
            continue;
        }
        
        // Get rectified frames
        std::vector<cv::Mat> rectified_frames = cuda_pipeline.GetRectifiedFrames(
            synchronized_frames[i].cam1_path,
            synchronized_frames[i].cam2_path,
            synchronized_frames[i].cam3_path
        );
        
        if (rectified_frames[0].empty()) {
            std::cerr << "[WARNING] Failed to get rectified frames for frame " << i << ", skipping..." << std::endl;
            continue;
        }
        
        // Ensure consistent sizes
        if (panorama.size() != output_size) {
            cv::resize(panorama, panorama, output_size);
>>>>>>> f471a45f
        }
        safe_cout("[CAM " + to_string(camera_id) + "] Stopped capture. Total frames: " + 
                  to_string(frame_count));
    }
    
public:
    CameraCapture(int id, const string& url, SynchronizedFrameBuffer& buffer) 
        : camera_id(id), rtsp_url(url), frame_buffer(buffer), is_running(false), 
          sequence_counter(0), raw_writer_initialized(false) {}
    
    void start() {
        is_running.store(true);
        capture_thread = thread(&CameraCapture::captureLoop, this);
    }
    
    void stop() {
        is_running.store(false);
        if (capture_thread.joinable()) {
            capture_thread.join();
        }
    }
};

// Stitching processor class
class StitchingProcessor {
private:
    SynchronizedFrameBuffer& frame_buffer;
    StitchingPipeline pipeline;
    cv::VideoWriter video_writer;
    string output_path;
    double target_fps;
    bool writer_initialized;
    
    // Custom transformation matrices
    cv::Mat ab_custom, bc_custom;
    
    void initializeTransforms() {
        ab_custom = cv::Mat::eye(3, 3, CV_64F);
        float ab_rad = 0.800f * CV_PI / 180.0f;
        float ab_cos = cos(ab_rad);
        float ab_sin = sin(ab_rad);
        float ab_scale_x = 0.9877f;
        float ab_scale_y = 1.0f;
        float ab_translation_x = -2.8f;
        float ab_translation_y = 0.0f;

        ab_custom.at<double>(0, 0) = ab_cos * ab_scale_x; 
        ab_custom.at<double>(0, 1) = -ab_sin * ab_scale_x;
        ab_custom.at<double>(0, 2) = ab_translation_x; 
        ab_custom.at<double>(1, 0) = ab_sin * ab_scale_y; 
        ab_custom.at<double>(1, 1) = ab_cos * ab_scale_y;
        ab_custom.at<double>(1, 2) = ab_translation_y; 
        
<<<<<<< HEAD
        bc_custom = cv::Mat::eye(3, 3, CV_64F);
        float bc_rad = 0.800f * CV_PI / 180.0f;
        float bc_cos = cos(bc_rad);
        float bc_sin = sin(bc_rad);
        float bc_scale_x = 1.0f;
        float bc_scale_y = 1.0f;
        float bc_translation_x = 21.1f;
        float bc_translation_y = 0.0f;
        
        bc_custom.at<double>(0, 0) = bc_cos * bc_scale_x;
        bc_custom.at<double>(0, 1) = -bc_sin * bc_scale_x;
        bc_custom.at<double>(0, 2) = bc_translation_x; 
        bc_custom.at<double>(1, 0) = bc_sin * bc_scale_y;
        bc_custom.at<double>(1, 1) = bc_cos * bc_scale_y;
        bc_custom.at<double>(1, 2) = bc_translation_y; 
    }
    
public:
    StitchingProcessor(SynchronizedFrameBuffer& buffer, const string& output, double fps = 15.0) 
        : frame_buffer(buffer), output_path(output), target_fps(fps), writer_initialized(false) {
        initializeTransforms();
        pipeline.SetBlendingMode(BlendingMode::AVERAGE);
    }
    
    bool initialize() {
        if (!pipeline.LoadIntrinsicsData("intrinsic.json") ||
            !pipeline.LoadExtrinsicsData("extrinsic.json")) {
            safe_cout("[ERROR] Failed to load calibration data.");
            return false;
        }
        return true;
    }
    
    void processFrames() {
        safe_cout("[INFO] Starting frame processing...");
        
        int processed_frames = 0;
        int successful_frames = 0;
        auto processing_start = steady_clock::now();
        
        while (!stop_requested || frame_buffer.hasFrames()) {
            SynchronizedFrameBuffer::FrameSet frame_set;
            
            // Get next synchronized frame set
            if (frame_buffer.getFrameSet(frame_set, 1000)) {
                auto process_start = steady_clock::now();
                
                // Clear pipeline cache
                pipeline.ClearCache();
                
                // Extract cv::Mat frames
                vector<cv::Mat> frames;
                for (const auto& ts_frame : frame_set.frames) {
                    frames.push_back(ts_frame.frame);
                }
                
                // Load frames into pipeline
                if (pipeline.LoadTestImagesFromMats(frames)) {
                    // Generate panorama
                    cv::Mat pano = pipeline.CreatePanoramaWithCustomTransforms(ab_custom, bc_custom);
                    
                    if (!pano.empty()) {
                        // Initialize video writer on first successful frame
                        if (!writer_initialized) {
                            cv::Size video_size = pano.size();
                            
                            // Try multiple codecs
                            vector<pair<int, string>> codecs = {
                                {cv::VideoWriter::fourcc('m', 'p', '4', 'v'), "MP4V"},
                                {cv::VideoWriter::fourcc('X', 'V', 'I', 'D'), "XVID"},
                                {cv::VideoWriter::fourcc('H', '2', '6', '4'), "H264"},
                                {cv::VideoWriter::fourcc('M', 'J', 'P', 'G'), "MJPG"}
                            };
                            
                            for (const auto& codec : codecs) {
                                video_writer.open(output_path, codec.first, target_fps, video_size);
                                if (video_writer.isOpened()) {
                                    safe_cout("[INFO] Video writer initialized with codec: " + codec.second);
                                    safe_cout("[INFO] Video size: " + to_string(video_size.width) + "x" + 
                                              to_string(video_size.height) + " @ " + to_string(target_fps) + " FPS");
                                    writer_initialized = true;
                                    break;
                                }
                            }
                            
                            if (!writer_initialized) {
                                safe_cout("[ERROR] Could not initialize video writer");
                                return;
                            }
                        }
                        
                        // Write frame to video
                        video_writer.write(pano);
                        successful_frames++;
                        
                        // Save debug frames periodically
                        if (processed_frames % 150 == 0) {
                            fs::create_directories("debug");
                            cv::imwrite("debug/pano_" + to_string(processed_frames) + ".png", pano);
                        }
                        
                        auto process_end = steady_clock::now();
                        auto process_time = duration_cast<milliseconds>(process_end - process_start).count();
                        
                        // Monitor processing performance
                        if (process_time > 66) { // More than one frame time at 15fps
                            safe_cout("[WARNING] Frame " + to_string(processed_frames) + 
                                      " took " + to_string(process_time) + "ms to process");
                        }
                    }
                }
                
                processed_frames++;
                
                // Progress update
                if (processed_frames % 50 == 0) {
                    auto elapsed = duration_cast<seconds>(steady_clock::now() - processing_start).count();
                    auto queue_size = frame_buffer.getQueueSize();
                    auto total_buffered = frame_buffer.getTotalBufferedFrames();
                    safe_cout("[INFO] Processed " + to_string(processed_frames) + 
                              " frames (" + to_string(successful_frames) + " successful) in " + 
                              to_string(elapsed) + "s, Queue: " + to_string(queue_size) + 
                              ", Total buffered: " + to_string(total_buffered));
                }
            } else {
                // No frames available
                if (stop_requested && cameras_stopped && !frame_buffer.hasFrames()) {
                    safe_cout("[INFO] No more frames to process, finishing...");
                    break;
                }
                
                // Show waiting message only if we're not stopping
                if (!stop_requested) {
                    safe_cout("[INFO] Waiting for frames...");
                }
            }
        }
        
        if (writer_initialized) {
            video_writer.release();
            safe_cout("[INFO] Video processing completed. Total frames: " + 
                      to_string(successful_frames));
        }
    }
};
=======
        // Write panorama
        panorama_writer.write(panorama);
        
        // Write rectified frames
        for (int j = 0; j < 3; ++j) {
            if (rectified_frames[j].size() != rectified_size) {
                cv::resize(rectified_frames[j], rectified_frames[j], rectified_size);
            }
            rectified_writers[j].write(rectified_frames[j]);
        }
        
        processed_frames++;
        
        // Progress reporting
        if (i % 30 == 0 || i == synchronized_frames.size() - 1) {
            auto frame_end = std::chrono::steady_clock::now();
            double frame_time = std::chrono::duration_cast<std::chrono::milliseconds>(
                frame_end - frame_start).count();
            
            auto elapsed = std::chrono::duration_cast<std::chrono::seconds>(
                frame_end - process_start).count();
            double progress = (double)i / synchronized_frames.size() * 100.0;
            double processing_fps = processed_frames / std::max(1.0, (double)elapsed);
            
            std::cout << "[INFO] Progress: " << std::fixed << std::setprecision(1) 
                      << progress << "% (" << i << "/" << synchronized_frames.size() 
                      << ") - Processing FPS: " << std::setprecision(1) << processing_fps
                      << " - Frame time: " << std::setprecision(0) << frame_time << "ms" << std::endl;
        }
    }
    
    // Release video writers
    panorama_writer.release();
    for (int i = 0; i < 3; ++i) {
        rectified_writers[i].release();
    }
    
    auto process_end = std::chrono::steady_clock::now();
    double total_time = std::chrono::duration_cast<std::chrono::seconds>(
        process_end - process_start).count();
    double avg_fps = processed_frames / std::max(1.0, total_time);
    
    std::cout << "\n[INFO] ✅ Videos created successfully!" << std::endl;
    std::cout << "[INFO] Panorama output: " << output_video_path << std::endl;
    
    // Print rectified video paths
    for (int i = 0; i < 3; ++i) {
        std::string rectified_path = output_video_path;
        size_t dot_pos = rectified_path.find_last_of('.');
        if (dot_pos != std::string::npos) {
            rectified_path = rectified_path.substr(0, dot_pos) + "_" + camera_names[i] + "_rectified" + rectified_path.substr(dot_pos);
        } else {
            rectified_path += "_" + camera_names[i] + "_rectified.mp4";
        }
        std::cout << "[INFO] Rectified " << camera_names[i] << " output: " << rectified_path << std::endl;
    }
    
    std::cout << "[INFO] Processed frames: " << processed_frames << "/" << synchronized_frames.size() << std::endl;
    std::cout << "[INFO] Total processing time: " << std::fixed << std::setprecision(1) << total_time << "s" << std::endl;
    std::cout << "[INFO] Average processing FPS: " << std::setprecision(1) << avg_fps << std::endl;
    
    // Print CUDA pipeline statistics
    auto cuda_stats = cuda_pipeline.GetStats();
    std::cout << "[INFO] CUDA Pipeline Stats:" << std::endl;
    std::cout << "[INFO]   Average processing time: " << std::fixed << std::setprecision(2) 
              << cuda_stats.average_processing_time_ms << "ms per frame" << std::endl;
    std::cout << "[INFO]   GPU memory used: ~" << cuda_stats.gpu_memory_used_mb << "MB" << std::endl;
    
    return true;
}
>>>>>>> f471a45f

int mode_capture(int argc, char** argv) {
    if (argc < 5) {
        std::cerr << "[ERROR] Insufficient arguments for capture mode" << std::endl;
        std::cerr << "Usage: " << argv[0] << " capture <rtsp1> <rtsp2> <rtsp3> [output_dir]" << std::endl;
        return -1;
    }
<<<<<<< HEAD

    signal(SIGINT, signal_handler);
    
    fs::create_directories("output");
    fs::create_directories("debug");

    vector<string> rtsp_urls = { argv[1], argv[2], argv[3] };
    
    cout << "\n=== BUFFERED SYNCHRONIZED RTSP STITCHING ===" << endl;
    
    // Initialize synchronized frame buffer
    SynchronizedFrameBuffer sync_buffer;
    
    // Initialize processor
    StitchingProcessor processor(sync_buffer, "output/panorama_synchronized.mp4", 15.0);
    if (!processor.initialize()) {
        cerr << "[ERROR] Failed to initialize processor" << endl;
        return -1;
=======
    
    std::vector<std::string> rtsp_urls = {argv[2], argv[3], argv[4]};
    std::string output_dir = (argc > 5) ? argv[5] : "./output";
    
    std::cout << "[INFO] === PHASE 1: SYNCHRONIZED CAPTURE ===" << std::endl;
    std::cout << "[INFO] RTSP URLs:" << std::endl;
    for (size_t i = 0; i < rtsp_urls.size(); ++i) {
        std::cout << "[INFO]   Camera " << (i+1) << ": " << rtsp_urls[i] << std::endl;
>>>>>>> f471a45f
    }
    std::cout << "[INFO] Output directory: " << output_dir << std::endl;
    
<<<<<<< HEAD
    // Create camera capture instances
    vector<unique_ptr<CameraCapture>> cameras;
    for (int i = 0; i < 3; i++) {
        cameras.push_back(make_unique<CameraCapture>(i, rtsp_urls[i], sync_buffer));
    }
    
    // Start all cameras
    cout << "[INFO] Starting camera captures..." << endl;
    for (auto& camera : cameras) {
        camera->start();
        this_thread::sleep_for(chrono::milliseconds(100));
    }
    
    // Start processing immediately
    thread processing_thread(&StitchingProcessor::processFrames, &processor);
    
    // Keep main thread alive
    while (!stop_requested) {
        this_thread::sleep_for(chrono::milliseconds(100));
    }
    
    // Stop cameras first
    cout << "[INFO] Stopping cameras..." << endl;
    for (auto& camera : cameras) {
        camera->stop();
    }
    
    // Signal that cameras are stopped
    cameras_stopped = true;
    
    // Finalize any remaining frames in buffers
    sync_buffer.finalizeProcessing();
    
    // Wait for processing to complete
    if (processing_thread.joinable()) {
        cout << "[INFO] Processing remaining frames..." << endl;
        processing_thread.join();
    }
    
    cout << "\n=== PROCESSING COMPLETE ===" << endl;
    cout << "Final panorama: output/panorama_synchronized.mp4" << endl;
    cout << "Raw camera footage:" << endl;
    cout << "  Camera 0 (left): output/camera_0_raw.mp4" << endl;
    cout << "  Camera 1 (center): output/camera_1_raw.mp4" << endl;
    cout << "  Camera 2 (right): output/camera_2_raw.mp4" << endl;
    cout << "Debug frames: debug/" << endl;
=======
    // Initialize capture system
    g_capture_system = std::make_unique<SynchronizedCapture>();
    
    // Start capture
    if (!g_capture_system->CaptureAllStreams(rtsp_urls, output_dir)) {
        std::cerr << "[ERROR] Failed to start capture" << std::endl;
        return -1;
    }
    
    std::cout << "[INFO] Capture started. Press Ctrl+C to stop..." << std::endl;
    
    // Wait for stop signal
    while (!g_stop_requested) {
        std::this_thread::sleep_for(std::chrono::milliseconds(100));
        
        // Print statistics every 10 seconds
        static auto last_stats_time = std::chrono::steady_clock::now();
        auto now = std::chrono::steady_clock::now();
        if (std::chrono::duration_cast<std::chrono::seconds>(now - last_stats_time).count() >= 10) {
            auto stats = g_capture_system->GetStats();
            std::cout << "[STATS] Frames captured: CAM1=" << stats.frames_captured[0] 
                      << ", CAM2=" << stats.frames_captured[1] 
                      << ", CAM3=" << stats.frames_captured[2] 
                      << " | Dropped: " << stats.dropped_frames 
                      << " | Duration: " << stats.total_duration.count() << "s" << std::endl;
            last_stats_time = now;
        }
    }
    
    // Save metadata
    std::cout << "[INFO] Saving metadata..." << std::endl;
    if (!g_capture_system->SaveMetadata(output_dir)) {
        std::cerr << "[ERROR] Failed to save metadata" << std::endl;
        return -1;
    }
    
    // Final statistics
    auto final_stats = g_capture_system->GetStats();
    std::cout << "\n[INFO] ✅ Capture completed successfully!" << std::endl;
    std::cout << "[INFO] Final Statistics:" << std::endl;
    std::cout << "[INFO]   Total duration: " << final_stats.total_duration.count() << "s" << std::endl;
    std::cout << "[INFO]   Frames captured: CAM1=" << final_stats.frames_captured[0] 
              << ", CAM2=" << final_stats.frames_captured[1] 
              << ", CAM3=" << final_stats.frames_captured[2] << std::endl;
    std::cout << "[INFO]   Average FPS: CAM1=" << std::fixed << std::setprecision(1) << final_stats.average_fps[0]
              << ", CAM2=" << final_stats.average_fps[1] 
              << ", CAM3=" << final_stats.average_fps[2] << std::endl;
    std::cout << "[INFO]   Dropped frames: " << final_stats.dropped_frames << std::endl;
    std::cout << "[INFO] Raw frames saved in: " << output_dir << "/raw_frames/" << std::endl;
    std::cout << "[INFO] Metadata saved in: " << output_dir << "/metadata/" << std::endl;
    
    return 0;
}

int mode_process(int argc, char** argv) {
    if (argc < 3) {
        std::cerr << "[ERROR] Insufficient arguments for process mode" << std::endl;
        std::cerr << "Usage: " << argv[0] << " process <metadata_dir> [output_video]" << std::endl;
        return -1;
    }
    
    std::string metadata_dir = argv[2];
    std::string output_video = (argc > 3) ? argv[3] : "./panorama_result.mp4";
    
    std::cout << "[INFO] === PHASE 2: SYNCHRONIZED PROCESSING ===" << std::endl;
    std::cout << "[INFO] Metadata directory: " << metadata_dir << std::endl;
    std::cout << "[INFO] Output video: " << output_video << std::endl;
    
    // Load metadata
    std::vector<std::vector<FrameMetadata>> camera_metadata;
    if (!load_metadata_files(metadata_dir, camera_metadata)) {
        std::cerr << "[ERROR] Failed to load metadata files" << std::endl;
        return -1;
    }
    
    // Synchronize frames
    std::cout << "[INFO] Synchronizing frames..." << std::endl;
    FrameSynchronizer synchronizer;
    
    // Configure synchronizer for post-processing (more lenient)
    synchronizer.SetSyncWindow(std::chrono::milliseconds(50)); // 50ms window
    synchronizer.SetMinSyncQuality(100.0); // 100ms max deviation
    
    auto synchronized_frames = synchronizer.FindOptimalSync(
        camera_metadata[0], camera_metadata[1], camera_metadata[2]);
    
    if (synchronized_frames.empty()) {
        std::cerr << "[ERROR] No synchronized frames found" << std::endl;
        return -1;
    }
    
    // Print synchronization statistics
    auto sync_stats = synchronizer.GetSyncStats();
    std::cout << "[INFO] Synchronization Results:" << std::endl;
    std::cout << "[INFO]   Synchronized triplets: " << sync_stats.total_triplets_found << std::endl;
    std::cout << "[INFO]   Perfect sync (<5ms): " << sync_stats.perfect_sync_triplets << std::endl;
    std::cout << "[INFO]   Good sync (<16.7ms): " << sync_stats.good_sync_triplets << std::endl;
    std::cout << "[INFO]   Average sync quality: " << std::fixed << std::setprecision(2) 
              << sync_stats.average_sync_quality << "ms" << std::endl;
    std::cout << "[INFO]   Effective FPS: " << std::setprecision(1) 
              << sync_stats.effective_fps << std::endl;
    
    // Create panorama video
    if (!create_panorama_video(synchronized_frames, output_video)) {
        std::cerr << "[ERROR] Failed to create panorama video" << std::endl;
        return -1;
    }
>>>>>>> f471a45f
    
    return 0;
}

int mode_full(int argc, char** argv) {
    if (argc < 5) {
        std::cerr << "[ERROR] Insufficient arguments for full mode" << std::endl;
        std::cerr << "Usage: " << argv[0] << " full <rtsp1> <rtsp2> <rtsp3> [output_dir] [output_video]" << std::endl;
        return -1;
    }
    
    std::string output_dir = (argc > 5) ? argv[5] : "./output";
    std::string output_video = (argc > 6) ? argv[6] : "./panorama_result.mp4";
    
    std::cout << "[INFO] === FULL PIPELINE: CAPTURE + PROCESS ===" << std::endl;
    
    // Phase 1: Capture
    std::cout << "\n" << std::string(60, '=') << std::endl;
    std::cout << "PHASE 1: SYNCHRONIZED CAPTURE" << std::endl;
    std::cout << std::string(60, '=') << std::endl;
    
    // Modify argv for capture mode
    char* capture_argv[] = {argv[0], (char*)"capture", argv[2], argv[3], argv[4], (char*)output_dir.c_str()};
    int capture_result = mode_capture(6, capture_argv);
    
    if (capture_result != 0) {
        std::cerr << "[ERROR] Capture phase failed" << std::endl;
        return capture_result;
    }
    
    // Phase 2: Process
    std::cout << "\n" << std::string(60, '=') << std::endl;
    std::cout << "PHASE 2: SYNCHRONIZED PROCESSING" << std::endl;
    std::cout << std::string(60, '=') << std::endl;
    
    // Reset stop signal for processing phase
    g_stop_requested = false;
    
    // Modify argv for process mode
    char* process_argv[] = {argv[0], (char*)"process", (char*)output_dir.c_str(), (char*)output_video.c_str()};
    int process_result = mode_process(4, process_argv);
    
    if (process_result != 0) {
        std::cerr << "[ERROR] Process phase failed" << std::endl;
        return process_result;
    }
    
    std::cout << "\n" << std::string(60, '=') << std::endl;
    std::cout << "🎉 FULL PIPELINE COMPLETED SUCCESSFULLY!" << std::endl;
    std::cout << std::string(60, '=') << std::endl;
    std::cout << "[INFO] Raw frames: " << output_dir << "/raw_frames/" << std::endl;
    std::cout << "[INFO] Metadata: " << output_dir << "/metadata/" << std::endl;
    std::cout << "[INFO] Final video: " << output_video << std::endl;
    
    return 0;
}

int main(int argc, char** argv) {
    // Install signal handler
    std::signal(SIGINT, signal_handler);
    
    if (argc < 2) {
        print_usage(argv[0]);
        return -1;
    }
    
    std::string mode = argv[1];
    
    std::cout << "[INFO] RTSP Stitcher v2.0 - Two-Phase Synchronized Processing" << std::endl;
    std::cout << "[INFO] Mode: " << mode << std::endl;
    
    if (mode == "capture") {
        return mode_capture(argc, argv);
    } else if (mode == "process") {
        return mode_process(argc, argv);
    } else if (mode == "full") {
        return mode_full(argc, argv);
    } else {
        std::cerr << "[ERROR] Unknown mode: " << mode << std::endl;
        print_usage(argv[0]);
        return -1;
    }
}<|MERGE_RESOLUTION|>--- conflicted
+++ resolved
@@ -1,12 +1,7 @@
-<<<<<<< HEAD
-// rtsp_stitcher_buffered.cpp
-#include "stitching.hh"
-=======
 // rtsp_stitcher.cc - Two-Phase Synchronized RTSP Stitching System
 #include "synchronized_capture.hh"
 #include "frame_synchronizer.hh"
 #include "cuda_stitching.hh"
->>>>>>> f471a45f
 #include <opencv2/opencv.hpp>
 #include <iostream>
 #include <filesystem>
@@ -15,146 +10,6 @@
 #include <atomic>
 #include <chrono>
 #include <thread>
-<<<<<<< HEAD
-#include <filesystem>
-#include <iostream>
-#include <mutex>
-#include <queue>
-#include <condition_variable>
-#include <chrono>
-#include <map>
-#include <deque>
-
-using namespace std;
-using namespace std::chrono;
-namespace fs = std::filesystem;
-
-atomic<bool> stop_requested(false);
-atomic<bool> cameras_stopped(false);
-mutex cout_mutex;
-
-void signal_handler(int signal) {
-    if (signal == SIGINT) {
-        stop_requested = true;
-        cout << "\n[INFO] Ctrl+C received. Stopping capture and processing remaining frames...\n";
-    }
-}
-
-void safe_cout(const string& message) {
-    lock_guard<mutex> lock(cout_mutex);
-    cout << message << endl;
-}
-
-// Structure to hold a frame with timestamp and sequence number
-struct TimestampedFrame {
-    cv::Mat frame;
-    steady_clock::time_point timestamp;
-    int camera_id;
-    int sequence_number;
-    
-    TimestampedFrame() = default;
-    TimestampedFrame(const cv::Mat& f, steady_clock::time_point t, int id, int seq) 
-        : frame(f.clone()), timestamp(t), camera_id(id), sequence_number(seq) {}
-};
-
-// Thread-safe synchronized frame buffer
-class SynchronizedFrameBuffer {
-public:
-    struct FrameSet {
-        vector<TimestampedFrame> frames;
-        steady_clock::time_point reference_time;
-        bool complete;
-        
-        FrameSet() : complete(false) {
-            frames.resize(3);
-        }
-    };
-    
-private:
-    deque<FrameSet> complete_sets;
-    map<int, deque<TimestampedFrame>> camera_buffers;
-    mutex buffer_mutex;
-    condition_variable buffer_cv;
-    
-    steady_clock::time_point sync_start_time;
-    steady_clock::time_point latest_camera_start;
-    map<int, steady_clock::time_point> camera_start_times;
-    
-    static const int MAX_BUFFER_SIZE = 200; // Increased buffer size
-    static const int SYNC_TOLERANCE_MS = 50; // 50ms tolerance for frame synchronization
-    
-    void tryCreateFrameSets() {
-        // Simple synchronization: just check if all cameras have frames
-        while (true) {
-            bool can_create_set = true;
-            
-            // Check if all cameras have at least one frame
-            for (int cam = 0; cam < 3; cam++) {
-                if (camera_buffers[cam].empty()) {
-                    can_create_set = false;
-                    break;
-                }
-            }
-            
-            if (!can_create_set) break;
-            
-            // Find the earliest timestamp among the first frames
-            steady_clock::time_point ref_time = steady_clock::time_point::max();
-            for (int cam = 0; cam < 3; cam++) {
-                auto frame_time = camera_buffers[cam].front().timestamp;
-                if (frame_time < ref_time) {
-                    ref_time = frame_time;
-                }
-            }
-            
-            // Create frame set with frames closest to reference time
-            FrameSet frame_set;
-            frame_set.reference_time = ref_time;
-            vector<int> selected_indices(3, 0);
-            
-            for (int cam = 0; cam < 3; cam++) {
-                int best_idx = 0;
-                auto best_diff = abs(duration_cast<milliseconds>(
-                    camera_buffers[cam][0].timestamp - ref_time).count());
-                
-                // Look for the best matching frame within a reasonable window
-                int search_limit = min(5, static_cast<int>(camera_buffers[cam].size()));
-                for (int i = 1; i < search_limit; i++) {
-                    auto diff = abs(duration_cast<milliseconds>(
-                        camera_buffers[cam][i].timestamp - ref_time).count());
-                    if (diff < best_diff) {
-                        best_diff = diff;
-                        best_idx = i;
-                    }
-                }
-                
-                selected_indices[cam] = best_idx;
-                frame_set.frames[cam] = camera_buffers[cam][best_idx];
-            }
-            
-            // Always add the frame set (remove strict synchronization requirement)
-            frame_set.complete = true;
-            complete_sets.push_back(frame_set);
-            
-            // Remove the oldest frame from each camera buffer
-            for (int cam = 0; cam < 3; cam++) {
-                if (!camera_buffers[cam].empty()) {
-                    camera_buffers[cam].pop_front();
-                }
-            }
-            
-            // Limit complete sets buffer size
-            if (complete_sets.size() > static_cast<size_t>(MAX_BUFFER_SIZE)) {
-                complete_sets.pop_front();
-            }
-        }
-    }
-    
-public:
-    SynchronizedFrameBuffer() {
-        for (int i = 0; i < 3; i++) {
-            camera_buffers[i] = deque<TimestampedFrame>();
-=======
 #include <iomanip>
 
 namespace fs = std::filesystem;
@@ -207,206 +62,20 @@
         if (!file.is_open()) {
             std::cerr << "[ERROR] Failed to open metadata file: " << metadata_file << std::endl;
             return false;
->>>>>>> f471a45f
-        }
-    }
-    
-    void setCameraStartTime(int camera_id, steady_clock::time_point start_time) {
-        lock_guard<mutex> lock(buffer_mutex);
-        camera_start_times[camera_id] = start_time;
-        
-<<<<<<< HEAD
-        // Update latest start time
-        if (start_time > latest_camera_start) {
-            latest_camera_start = start_time;
-        }
-        
-        // If all cameras have reported their start times, set sync start
-        if (camera_start_times.size() == 3) {
-            sync_start_time = latest_camera_start + chrono::milliseconds(100); // Small buffer
-=======
+        }
+        
         nlohmann::json metadata_json;
         file >> metadata_json;
         
         camera_metadata[i].clear();
         for (const auto& item : metadata_json) {
             camera_metadata[i].push_back(FrameMetadata::from_json(item));
->>>>>>> f471a45f
         }
         
         std::cout << "[INFO] Loaded " << camera_metadata[i].size() 
                   << " frame metadata entries for " << camera_names[i] << std::endl;
     }
     
-<<<<<<< HEAD
-    void addFrame(const TimestampedFrame& frame) {
-        lock_guard<mutex> lock(buffer_mutex);
-        
-        // Add frame to buffer (remove sync start time restriction)
-        camera_buffers[frame.camera_id].push_back(frame);
-        
-        // Limit individual camera buffer size
-        if (camera_buffers[frame.camera_id].size() > static_cast<size_t>(MAX_BUFFER_SIZE)) {
-            camera_buffers[frame.camera_id].pop_front();
-        }
-        
-        // Try to create frame sets whenever we add a frame
-        tryCreateFrameSets();
-        
-        buffer_cv.notify_one();
-    }
-    
-    bool getFrameSet(FrameSet& frame_set, int timeout_ms = 1000) {
-        unique_lock<mutex> lock(buffer_mutex);
-        
-        if (buffer_cv.wait_for(lock, chrono::milliseconds(timeout_ms), 
-                              [this] { return !complete_sets.empty() || (stop_requested && cameras_stopped); })) {
-            if (!complete_sets.empty()) {
-                frame_set = complete_sets.front();
-                complete_sets.pop_front();
-                return true;
-            }
-        }
-        return false;
-    }
-    
-    size_t getQueueSize() {
-        lock_guard<mutex> lock(buffer_mutex);
-        return complete_sets.size();
-    }
-    
-    size_t getTotalBufferedFrames() {
-        lock_guard<mutex> lock(buffer_mutex);
-        size_t total = complete_sets.size();
-        for (const auto& buffer : camera_buffers) {
-            total += buffer.second.size();
-        }
-        return total;
-    }
-    
-    bool hasFrames() {
-        lock_guard<mutex> lock(buffer_mutex);
-        if (!complete_sets.empty()) return true;
-        
-        for (const auto& buffer : camera_buffers) {
-            if (!buffer.second.empty()) return true;
-        }
-        return false;
-    }
-    
-    void clear() {
-        lock_guard<mutex> lock(buffer_mutex);
-        complete_sets.clear();
-        for (auto& buffer : camera_buffers) {
-            buffer.second.clear();
-        }
-    }
-    
-    void finalizeProcessing() {
-        lock_guard<mutex> lock(buffer_mutex);
-        // Try to create final frame sets from remaining frames
-        tryCreateFrameSets();
-        buffer_cv.notify_all();
-    }
-};
-
-// Camera capture class
-class CameraCapture {
-private:
-    cv::VideoCapture cap;
-    int camera_id;
-    string rtsp_url;
-    SynchronizedFrameBuffer& frame_buffer;
-    thread capture_thread;
-    steady_clock::time_point start_time;
-    atomic<bool> is_running;
-    int sequence_counter;
-    cv::VideoWriter raw_video_writer;
-    bool raw_writer_initialized;
-    
-    void captureLoop() {
-        safe_cout("[CAM " + to_string(camera_id) + "] Starting capture from: " + rtsp_url);
-        
-        if (!cap.open(rtsp_url)) {
-            safe_cout("[CAM " + to_string(camera_id) + "] Failed to open RTSP stream");
-            return;
-        }
-        
-        // Set minimal buffer to reduce latency
-        cap.set(cv::CAP_PROP_BUFFERSIZE, 1);
-        
-        double fps = cap.get(cv::CAP_PROP_FPS);
-        if (fps <= 0) fps = 15.0;
-        
-        int width = static_cast<int>(cap.get(cv::CAP_PROP_FRAME_WIDTH));
-        int height = static_cast<int>(cap.get(cv::CAP_PROP_FRAME_HEIGHT));
-        
-        safe_cout("[CAM " + to_string(camera_id) + "] Properties: " + 
-                  to_string(width) + "x" + to_string(height) + " @ " + 
-                  to_string(fps) + " FPS");
-        
-        // Record actual start time
-        start_time = steady_clock::now();
-        frame_buffer.setCameraStartTime(camera_id, start_time);
-        
-        sequence_counter = 0;
-        int frame_count = 0;
-        
-        while (!stop_requested && is_running.load()) {
-            cv::Mat frame;
-            if (!cap.read(frame) || frame.empty()) {
-                safe_cout("[CAM " + to_string(camera_id) + "] Failed to read frame or stream ended");
-                break;
-            }
-            
-            // Initialize raw video writer on first frame
-            if (!raw_writer_initialized && !frame.empty()) {
-                string raw_output_path = "output/camera_" + to_string(camera_id) + "_raw.mp4";
-                cv::Size frame_size = frame.size();
-                
-                // Try multiple codecs for raw footage
-                vector<pair<int, string>> codecs = {
-                    {cv::VideoWriter::fourcc('m', 'p', '4', 'v'), "MP4V"},
-                    {cv::VideoWriter::fourcc('X', 'V', 'I', 'D'), "XVID"},
-                    {cv::VideoWriter::fourcc('H', '2', '6', '4'), "H264"},
-                    {cv::VideoWriter::fourcc('M', 'J', 'P', 'G'), "MJPG"}
-                };
-                
-                for (const auto& codec : codecs) {
-                    raw_video_writer.open(raw_output_path, codec.first, fps, frame_size);
-                    if (raw_video_writer.isOpened()) {
-                        safe_cout("[CAM " + to_string(camera_id) + "] Raw video writer initialized with codec: " + codec.second);
-                        raw_writer_initialized = true;
-                        break;
-                    }
-                }
-                
-                if (!raw_writer_initialized) {
-                    safe_cout("[CAM " + to_string(camera_id) + "] WARNING: Could not initialize raw video writer");
-                }
-            }
-            
-            // Save raw frame to video
-            if (raw_writer_initialized) {
-                raw_video_writer.write(frame);
-            }
-            
-            auto timestamp = steady_clock::now();
-            frame_buffer.addFrame(TimestampedFrame(frame, timestamp, camera_id, sequence_counter++));
-            frame_count++;
-            
-            // Progress update every 5 seconds
-            if (frame_count % (static_cast<int>(fps) * 5) == 0) {
-                auto elapsed = duration_cast<seconds>(timestamp - start_time).count();
-                safe_cout("[CAM " + to_string(camera_id) + "] Captured " + 
-                          to_string(frame_count) + " frames (" + to_string(elapsed) + "s)");
-            }
-        }
-        
-        cap.release();
-        if (raw_writer_initialized) {
-            raw_video_writer.release();
-=======
     return true;
 }
 
@@ -560,207 +229,8 @@
         // Ensure consistent sizes
         if (panorama.size() != output_size) {
             cv::resize(panorama, panorama, output_size);
->>>>>>> f471a45f
-        }
-        safe_cout("[CAM " + to_string(camera_id) + "] Stopped capture. Total frames: " + 
-                  to_string(frame_count));
-    }
-    
-public:
-    CameraCapture(int id, const string& url, SynchronizedFrameBuffer& buffer) 
-        : camera_id(id), rtsp_url(url), frame_buffer(buffer), is_running(false), 
-          sequence_counter(0), raw_writer_initialized(false) {}
-    
-    void start() {
-        is_running.store(true);
-        capture_thread = thread(&CameraCapture::captureLoop, this);
-    }
-    
-    void stop() {
-        is_running.store(false);
-        if (capture_thread.joinable()) {
-            capture_thread.join();
-        }
-    }
-};
-
-// Stitching processor class
-class StitchingProcessor {
-private:
-    SynchronizedFrameBuffer& frame_buffer;
-    StitchingPipeline pipeline;
-    cv::VideoWriter video_writer;
-    string output_path;
-    double target_fps;
-    bool writer_initialized;
-    
-    // Custom transformation matrices
-    cv::Mat ab_custom, bc_custom;
-    
-    void initializeTransforms() {
-        ab_custom = cv::Mat::eye(3, 3, CV_64F);
-        float ab_rad = 0.800f * CV_PI / 180.0f;
-        float ab_cos = cos(ab_rad);
-        float ab_sin = sin(ab_rad);
-        float ab_scale_x = 0.9877f;
-        float ab_scale_y = 1.0f;
-        float ab_translation_x = -2.8f;
-        float ab_translation_y = 0.0f;
-
-        ab_custom.at<double>(0, 0) = ab_cos * ab_scale_x; 
-        ab_custom.at<double>(0, 1) = -ab_sin * ab_scale_x;
-        ab_custom.at<double>(0, 2) = ab_translation_x; 
-        ab_custom.at<double>(1, 0) = ab_sin * ab_scale_y; 
-        ab_custom.at<double>(1, 1) = ab_cos * ab_scale_y;
-        ab_custom.at<double>(1, 2) = ab_translation_y; 
-        
-<<<<<<< HEAD
-        bc_custom = cv::Mat::eye(3, 3, CV_64F);
-        float bc_rad = 0.800f * CV_PI / 180.0f;
-        float bc_cos = cos(bc_rad);
-        float bc_sin = sin(bc_rad);
-        float bc_scale_x = 1.0f;
-        float bc_scale_y = 1.0f;
-        float bc_translation_x = 21.1f;
-        float bc_translation_y = 0.0f;
-        
-        bc_custom.at<double>(0, 0) = bc_cos * bc_scale_x;
-        bc_custom.at<double>(0, 1) = -bc_sin * bc_scale_x;
-        bc_custom.at<double>(0, 2) = bc_translation_x; 
-        bc_custom.at<double>(1, 0) = bc_sin * bc_scale_y;
-        bc_custom.at<double>(1, 1) = bc_cos * bc_scale_y;
-        bc_custom.at<double>(1, 2) = bc_translation_y; 
-    }
-    
-public:
-    StitchingProcessor(SynchronizedFrameBuffer& buffer, const string& output, double fps = 15.0) 
-        : frame_buffer(buffer), output_path(output), target_fps(fps), writer_initialized(false) {
-        initializeTransforms();
-        pipeline.SetBlendingMode(BlendingMode::AVERAGE);
-    }
-    
-    bool initialize() {
-        if (!pipeline.LoadIntrinsicsData("intrinsic.json") ||
-            !pipeline.LoadExtrinsicsData("extrinsic.json")) {
-            safe_cout("[ERROR] Failed to load calibration data.");
-            return false;
-        }
-        return true;
-    }
-    
-    void processFrames() {
-        safe_cout("[INFO] Starting frame processing...");
-        
-        int processed_frames = 0;
-        int successful_frames = 0;
-        auto processing_start = steady_clock::now();
-        
-        while (!stop_requested || frame_buffer.hasFrames()) {
-            SynchronizedFrameBuffer::FrameSet frame_set;
-            
-            // Get next synchronized frame set
-            if (frame_buffer.getFrameSet(frame_set, 1000)) {
-                auto process_start = steady_clock::now();
-                
-                // Clear pipeline cache
-                pipeline.ClearCache();
-                
-                // Extract cv::Mat frames
-                vector<cv::Mat> frames;
-                for (const auto& ts_frame : frame_set.frames) {
-                    frames.push_back(ts_frame.frame);
-                }
-                
-                // Load frames into pipeline
-                if (pipeline.LoadTestImagesFromMats(frames)) {
-                    // Generate panorama
-                    cv::Mat pano = pipeline.CreatePanoramaWithCustomTransforms(ab_custom, bc_custom);
-                    
-                    if (!pano.empty()) {
-                        // Initialize video writer on first successful frame
-                        if (!writer_initialized) {
-                            cv::Size video_size = pano.size();
-                            
-                            // Try multiple codecs
-                            vector<pair<int, string>> codecs = {
-                                {cv::VideoWriter::fourcc('m', 'p', '4', 'v'), "MP4V"},
-                                {cv::VideoWriter::fourcc('X', 'V', 'I', 'D'), "XVID"},
-                                {cv::VideoWriter::fourcc('H', '2', '6', '4'), "H264"},
-                                {cv::VideoWriter::fourcc('M', 'J', 'P', 'G'), "MJPG"}
-                            };
-                            
-                            for (const auto& codec : codecs) {
-                                video_writer.open(output_path, codec.first, target_fps, video_size);
-                                if (video_writer.isOpened()) {
-                                    safe_cout("[INFO] Video writer initialized with codec: " + codec.second);
-                                    safe_cout("[INFO] Video size: " + to_string(video_size.width) + "x" + 
-                                              to_string(video_size.height) + " @ " + to_string(target_fps) + " FPS");
-                                    writer_initialized = true;
-                                    break;
-                                }
-                            }
-                            
-                            if (!writer_initialized) {
-                                safe_cout("[ERROR] Could not initialize video writer");
-                                return;
-                            }
-                        }
-                        
-                        // Write frame to video
-                        video_writer.write(pano);
-                        successful_frames++;
-                        
-                        // Save debug frames periodically
-                        if (processed_frames % 150 == 0) {
-                            fs::create_directories("debug");
-                            cv::imwrite("debug/pano_" + to_string(processed_frames) + ".png", pano);
-                        }
-                        
-                        auto process_end = steady_clock::now();
-                        auto process_time = duration_cast<milliseconds>(process_end - process_start).count();
-                        
-                        // Monitor processing performance
-                        if (process_time > 66) { // More than one frame time at 15fps
-                            safe_cout("[WARNING] Frame " + to_string(processed_frames) + 
-                                      " took " + to_string(process_time) + "ms to process");
-                        }
-                    }
-                }
-                
-                processed_frames++;
-                
-                // Progress update
-                if (processed_frames % 50 == 0) {
-                    auto elapsed = duration_cast<seconds>(steady_clock::now() - processing_start).count();
-                    auto queue_size = frame_buffer.getQueueSize();
-                    auto total_buffered = frame_buffer.getTotalBufferedFrames();
-                    safe_cout("[INFO] Processed " + to_string(processed_frames) + 
-                              " frames (" + to_string(successful_frames) + " successful) in " + 
-                              to_string(elapsed) + "s, Queue: " + to_string(queue_size) + 
-                              ", Total buffered: " + to_string(total_buffered));
-                }
-            } else {
-                // No frames available
-                if (stop_requested && cameras_stopped && !frame_buffer.hasFrames()) {
-                    safe_cout("[INFO] No more frames to process, finishing...");
-                    break;
-                }
-                
-                // Show waiting message only if we're not stopping
-                if (!stop_requested) {
-                    safe_cout("[INFO] Waiting for frames...");
-                }
-            }
-        }
-        
-        if (writer_initialized) {
-            video_writer.release();
-            safe_cout("[INFO] Video processing completed. Total frames: " + 
-                      to_string(successful_frames));
-        }
-    }
-};
-=======
+        }
+        
         // Write panorama
         panorama_writer.write(panorama);
         
@@ -831,7 +301,6 @@
     
     return true;
 }
->>>>>>> f471a45f
 
 int mode_capture(int argc, char** argv) {
     if (argc < 5) {
@@ -839,26 +308,6 @@
         std::cerr << "Usage: " << argv[0] << " capture <rtsp1> <rtsp2> <rtsp3> [output_dir]" << std::endl;
         return -1;
     }
-<<<<<<< HEAD
-
-    signal(SIGINT, signal_handler);
-    
-    fs::create_directories("output");
-    fs::create_directories("debug");
-
-    vector<string> rtsp_urls = { argv[1], argv[2], argv[3] };
-    
-    cout << "\n=== BUFFERED SYNCHRONIZED RTSP STITCHING ===" << endl;
-    
-    // Initialize synchronized frame buffer
-    SynchronizedFrameBuffer sync_buffer;
-    
-    // Initialize processor
-    StitchingProcessor processor(sync_buffer, "output/panorama_synchronized.mp4", 15.0);
-    if (!processor.initialize()) {
-        cerr << "[ERROR] Failed to initialize processor" << endl;
-        return -1;
-=======
     
     std::vector<std::string> rtsp_urls = {argv[2], argv[3], argv[4]};
     std::string output_dir = (argc > 5) ? argv[5] : "./output";
@@ -867,58 +316,9 @@
     std::cout << "[INFO] RTSP URLs:" << std::endl;
     for (size_t i = 0; i < rtsp_urls.size(); ++i) {
         std::cout << "[INFO]   Camera " << (i+1) << ": " << rtsp_urls[i] << std::endl;
->>>>>>> f471a45f
     }
     std::cout << "[INFO] Output directory: " << output_dir << std::endl;
     
-<<<<<<< HEAD
-    // Create camera capture instances
-    vector<unique_ptr<CameraCapture>> cameras;
-    for (int i = 0; i < 3; i++) {
-        cameras.push_back(make_unique<CameraCapture>(i, rtsp_urls[i], sync_buffer));
-    }
-    
-    // Start all cameras
-    cout << "[INFO] Starting camera captures..." << endl;
-    for (auto& camera : cameras) {
-        camera->start();
-        this_thread::sleep_for(chrono::milliseconds(100));
-    }
-    
-    // Start processing immediately
-    thread processing_thread(&StitchingProcessor::processFrames, &processor);
-    
-    // Keep main thread alive
-    while (!stop_requested) {
-        this_thread::sleep_for(chrono::milliseconds(100));
-    }
-    
-    // Stop cameras first
-    cout << "[INFO] Stopping cameras..." << endl;
-    for (auto& camera : cameras) {
-        camera->stop();
-    }
-    
-    // Signal that cameras are stopped
-    cameras_stopped = true;
-    
-    // Finalize any remaining frames in buffers
-    sync_buffer.finalizeProcessing();
-    
-    // Wait for processing to complete
-    if (processing_thread.joinable()) {
-        cout << "[INFO] Processing remaining frames..." << endl;
-        processing_thread.join();
-    }
-    
-    cout << "\n=== PROCESSING COMPLETE ===" << endl;
-    cout << "Final panorama: output/panorama_synchronized.mp4" << endl;
-    cout << "Raw camera footage:" << endl;
-    cout << "  Camera 0 (left): output/camera_0_raw.mp4" << endl;
-    cout << "  Camera 1 (center): output/camera_1_raw.mp4" << endl;
-    cout << "  Camera 2 (right): output/camera_2_raw.mp4" << endl;
-    cout << "Debug frames: debug/" << endl;
-=======
     // Initialize capture system
     g_capture_system = std::make_unique<SynchronizedCapture>();
     
@@ -1026,7 +426,6 @@
         std::cerr << "[ERROR] Failed to create panorama video" << std::endl;
         return -1;
     }
->>>>>>> f471a45f
     
     return 0;
 }
